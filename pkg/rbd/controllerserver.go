/*
Copyright 2018 The Kubernetes Authors.

Licensed under the Apache License, Version 2.0 (the "License");
you may not use this file except in compliance with the License.
You may obtain a copy of the License at

    http://www.apache.org/licenses/LICENSE-2.0

Unless required by applicable law or agreed to in writing, software
distributed under the License is distributed on an "AS IS" BASIS,
WITHOUT WARRANTIES OR CONDITIONS OF ANY KIND, either express or implied.
See the License for the specific language governing permissions and
limitations under the License.
*/

package rbd

import (
	"fmt"
	"os"
	"os/exec"
	"syscall"
	"time"

<<<<<<< HEAD
	"github.com/container-storage-interface/spec/lib/go/csi"
=======
	"github.com/ceph/ceph-csi/pkg/util"
	"github.com/container-storage-interface/spec/lib/go/csi/v0"
>>>>>>> b23ee70d
	"github.com/golang/glog"
	"github.com/golang/protobuf/ptypes/timestamp"
	"github.com/kubernetes-csi/drivers/pkg/csi-common"
	"github.com/pborman/uuid"
	"github.com/pkg/errors"
	"golang.org/x/net/context"
	"google.golang.org/grpc/codes"
	"google.golang.org/grpc/status"
)

const (
	oneGB = 1073741824
)

type controllerServer struct {
	*csicommon.DefaultControllerServer
	MetadataStore util.CachePersister
}

var (
	rbdVolumes   = map[string]*rbdVolume{}
	rbdSnapshots = map[string]*rbdSnapshot{}
)

func (cs *controllerServer) LoadExDataFromMetadataStore() error {
	vol := &rbdVolume{}
	cs.MetadataStore.ForAll("csi-rbd-vol-", vol, func(identifier string) error {
		rbdVolumes[identifier] = vol
		return nil
	})

	snap := &rbdSnapshot{}
	cs.MetadataStore.ForAll("csi-rbd-(.*)-snap-", snap, func(identifier string) error {
		rbdSnapshots[identifier] = snap
		return nil
	})
	glog.Infof("Loaded %d volumes and %d snapshots from metadata store", len(rbdVolumes), len(rbdSnapshots))
	return nil
}

func (cs *controllerServer) CreateVolume(ctx context.Context, req *csi.CreateVolumeRequest) (*csi.CreateVolumeResponse, error) {
	if err := cs.Driver.ValidateControllerServiceRequest(csi.ControllerServiceCapability_RPC_CREATE_DELETE_VOLUME); err != nil {
		glog.V(3).Infof("invalid create volume req: %v", req)
		return nil, err
	}
	// Check sanity of request Name, Volume Capabilities
	if len(req.Name) == 0 {
		return nil, status.Error(codes.InvalidArgument, "Volume Name cannot be empty")
	}
	if req.VolumeCapabilities == nil {
		return nil, status.Error(codes.InvalidArgument, "Volume Capabilities cannot be empty")
	}
	for _, cap := range req.VolumeCapabilities {
		if cap.GetBlock() != nil {
			return nil, status.Error(codes.Unimplemented, "Block Volume not supported")
		}
	}

	volumeNameMutex.LockKey(req.GetName())
	defer volumeNameMutex.UnlockKey(req.GetName())

	volumeNameMutex.LockKey(req.GetName())
	defer volumeNameMutex.UnlockKey(req.GetName())

	// Need to check for already existing volume name, and if found
	// check for the requested capacity and already allocated capacity
	if exVol, err := getRBDVolumeByName(req.GetName()); err == nil {
		// Since err is nil, it means the volume with the same name already exists
		// need to check if the size of exisiting volume is the same as in new
		// request
		if exVol.VolSize >= int64(req.GetCapacityRange().GetRequiredBytes()) {
			// exisiting volume is compatible with new request and should be reused.
			// TODO (sbezverk) Do I need to make sure that RBD volume still exists?
			return &csi.CreateVolumeResponse{
				Volume: &csi.Volume{
					VolumeId:      exVol.VolID,
					CapacityBytes: int64(exVol.VolSize),
					VolumeContext: req.GetParameters(),
				},
			}, nil
		}
		return nil, status.Error(codes.AlreadyExists, fmt.Sprintf("Volume with the same name: %s but with different size already exist", req.GetName()))
	}

	// TODO (sbezverk) Last check for not exceeding total storage capacity

	rbdVol, err := getRBDVolumeOptions(req.GetParameters())
	if err != nil {
		return nil, err
	}

	// Generating Volume Name and Volume ID, as according to CSI spec they MUST be different
	volName := req.GetName()
	uniqueID := uuid.NewUUID().String()
	if len(volName) == 0 {
		volName = rbdVol.Pool + "-dynamic-pvc-" + uniqueID
	}
	rbdVol.VolName = volName
	volumeID := "csi-rbd-vol-" + uniqueID
	rbdVol.VolID = volumeID
	// Volume Size - Default is 1 GiB
	volSizeBytes := int64(oneGB)
	if req.GetCapacityRange() != nil {
		volSizeBytes = int64(req.GetCapacityRange().GetRequiredBytes())
	}
	rbdVol.VolSize = volSizeBytes
	volSizeGB := int(volSizeBytes / 1024 / 1024 / 1024)

	// Check if there is already RBD image with requested name
	found, _, _ := rbdStatus(rbdVol, rbdVol.UserId, req.GetSecrets())
	if !found {
		// if VolumeContentSource is not nil, this request is for snapshot
		if req.VolumeContentSource != nil {
			snapshot := req.VolumeContentSource.GetSnapshot()
			if snapshot == nil {
				return nil, status.Error(codes.InvalidArgument, "Volume Snapshot cannot be empty")
			}

			snapshotID := snapshot.GetSnapshotId()
			if len(snapshotID) == 0 {
				return nil, status.Error(codes.InvalidArgument, "Volume Snapshot ID cannot be empty")
			}

			rbdSnap := &rbdSnapshot{}
			if err := cs.MetadataStore.Get(snapshotID, rbdSnap); err != nil {
				return nil, err
			}

			err = restoreSnapshot(rbdVol, rbdSnap, rbdVol.AdminId, req.GetSecrets())
			if err != nil {
				return nil, err
			}
			glog.V(4).Infof("create volume %s from snapshot %s", volName, rbdSnap.SnapName)
		} else {
			if err := createRBDImage(rbdVol, volSizeGB, rbdVol.AdminId, req.GetSecrets()); err != nil {
				if err != nil {
					glog.Warningf("failed to create volume: %v", err)
					return nil, err
				}
			}
			glog.V(4).Infof("create volume %s", volName)
		}
	}
	if err := cs.MetadataStore.Create(volumeID, rbdVol); err != nil {
		glog.Warningf("failed to store volume metadata with error: %v", err)
		if err := deleteRBDImage(rbdVol, rbdVol.AdminId, req.GetControllerCreateSecrets()); err != nil {
			glog.V(3).Infof("failed to delete rbd image: %s/%s with error: %v", rbdVol.Pool, rbdVol.VolName, err)
			return nil, err
		}
		return nil, err
	}

	rbdVolumes[volumeID] = rbdVol
	return &csi.CreateVolumeResponse{
		Volume: &csi.Volume{
			VolumeId:      volumeID,
			CapacityBytes: int64(volSizeBytes),
			VolumeContext: req.GetParameters(),
		},
	}, nil
}

func (cs *controllerServer) DeleteVolume(ctx context.Context, req *csi.DeleteVolumeRequest) (*csi.DeleteVolumeResponse, error) {
	if err := cs.Driver.ValidateControllerServiceRequest(csi.ControllerServiceCapability_RPC_CREATE_DELETE_VOLUME); err != nil {
		glog.Warningf("invalid delete volume req: %v", req)
		return nil, err
	}
	// For now the image get unconditionally deleted, but here retention policy can be checked
	volumeID := req.GetVolumeId()
	volumeIDMutex.LockKey(volumeID)
	defer volumeIDMutex.UnlockKey(volumeID)
<<<<<<< HEAD
=======

>>>>>>> b23ee70d
	rbdVol := &rbdVolume{}
	if err := cs.MetadataStore.Get(volumeID, rbdVol); err != nil {
		if os.IsNotExist(errors.Cause(err)) {
			return &csi.DeleteVolumeResponse{}, nil
		}
		return nil, err
	}

	volName := rbdVol.VolName
	// Deleting rbd image
	glog.V(4).Infof("deleting volume %s", volName)
	if err := deleteRBDImage(rbdVol, rbdVol.AdminId, req.GetSecrets()); err != nil {
		// TODO: can we detect "already deleted" situations here and proceed?
		glog.V(3).Infof("failed to delete rbd image: %s/%s with error: %v", rbdVol.Pool, volName, err)
		return nil, err
	}
<<<<<<< HEAD
	// Removing persistent storage file for the unmapped volume
	if err := deleteVolInfo(volumeID, path.Join(PluginFolder, "controller")); err != nil {
=======

	if err := cs.MetadataStore.Delete(volumeID); err != nil {
>>>>>>> b23ee70d
		return nil, err
	}

	delete(rbdVolumes, volumeID)
	return &csi.DeleteVolumeResponse{}, nil
}

func (cs *controllerServer) ValidateVolumeCapabilities(ctx context.Context, req *csi.ValidateVolumeCapabilitiesRequest) (*csi.ValidateVolumeCapabilitiesResponse, error) {
	for _, cap := range req.VolumeCapabilities {
		if cap.GetAccessMode().GetMode() != csi.VolumeCapability_AccessMode_SINGLE_NODE_WRITER {
			return &csi.ValidateVolumeCapabilitiesResponse{Message: ""}, nil
		}
	}
	return &csi.ValidateVolumeCapabilitiesResponse{
		Confirmed: &csi.ValidateVolumeCapabilitiesResponse_Confirmed{
			VolumeCapabilities: req.VolumeCapabilities,
		},
	}, nil
}

func (cs *controllerServer) ControllerUnpublishVolume(ctx context.Context, req *csi.ControllerUnpublishVolumeRequest) (*csi.ControllerUnpublishVolumeResponse, error) {
	return &csi.ControllerUnpublishVolumeResponse{}, nil
}

func (cs *controllerServer) ControllerPublishVolume(ctx context.Context, req *csi.ControllerPublishVolumeRequest) (*csi.ControllerPublishVolumeResponse, error) {
	return &csi.ControllerPublishVolumeResponse{}, nil
}

func (cs *controllerServer) CreateSnapshot(ctx context.Context, req *csi.CreateSnapshotRequest) (*csi.CreateSnapshotResponse, error) {
	if err := cs.Driver.ValidateControllerServiceRequest(csi.ControllerServiceCapability_RPC_CREATE_DELETE_SNAPSHOT); err != nil {
		glog.Warningf("invalid create snapshot req: %v", req)
		return nil, err
	}

	// Check sanity of request Snapshot Name, Source Volume Id
	if len(req.Name) == 0 {
		return nil, status.Error(codes.InvalidArgument, "Snapshot Name cannot be empty")
	}
	if len(req.SourceVolumeId) == 0 {
		return nil, status.Error(codes.InvalidArgument, "Source Volume ID cannot be empty")
	}

	snapshotNameMutex.LockKey(req.GetName())
	defer snapshotNameMutex.UnlockKey(req.GetName())

	// Need to check for already existing snapshot name, and if found
	// check for the requested source volume id and already allocated source volume id
	if exSnap, err := getRBDSnapshotByName(req.GetName()); err == nil {
		if req.SourceVolumeId == exSnap.SourceVolumeID {
			return &csi.CreateSnapshotResponse{
				Snapshot: &csi.Snapshot{
					SizeBytes:      exSnap.SizeBytes,
					SnapshotId:     exSnap.SnapID,
					SourceVolumeId: exSnap.SourceVolumeID,
					CreationTime: &timestamp.Timestamp{
						Seconds: exSnap.CreatedAt,
					},
					ReadyToUse: true,
				},
			}, nil
		}
		return nil, status.Error(codes.AlreadyExists, fmt.Sprintf("Snapshot with the same name: %s but with different source volume id already exist", req.GetName()))
	}

	rbdSnap, err := getRBDSnapshotOptions(req.GetParameters())
	if err != nil {
		return nil, err
	}

	// Generating Snapshot Name and Snapshot ID, as according to CSI spec they MUST be different
	snapName := req.GetName()
	uniqueID := uuid.NewUUID().String()
	rbdVolume, err := getRBDVolumeByID(req.GetSourceVolumeId())
	if err != nil {
		return nil, status.Error(codes.NotFound, fmt.Sprintf("Source Volume ID %s cannot found", req.GetSourceVolumeId()))
	}
	if !hasSnapshotFeature(rbdVolume.ImageFeatures) {
		return nil, fmt.Errorf("Volume(%s) has not snapshot feature(layering)", req.GetSourceVolumeId())
	}

	rbdSnap.VolName = rbdVolume.VolName
	rbdSnap.SnapName = snapName
	snapshotID := "csi-rbd-" + rbdVolume.VolName + "-snap-" + uniqueID
	rbdSnap.SnapID = snapshotID
	rbdSnap.SourceVolumeID = req.GetSourceVolumeId()
	rbdSnap.SizeBytes = rbdVolume.VolSize

	err = createSnapshot(rbdSnap, rbdSnap.AdminId, req.GetSecrets())
	// if we already have the snapshot, return the snapshot
	if err != nil {
		if exitErr, ok := err.(*exec.ExitError); ok {
			if status, ok := exitErr.Sys().(syscall.WaitStatus); ok {
				if status.ExitStatus() == int(syscall.EEXIST) {
					glog.Warningf("Snapshot with the same name: %s, we return this.", req.GetName())
				} else {
					glog.Warningf("failed to create snapshot: %v", err)
					return nil, err
				}
			} else {
				glog.Warningf("failed to create snapshot: %v", err)
				return nil, err
			}
		} else {
			glog.Warningf("failed to create snapshot: %v", err)
			return nil, err
		}
	} else {
		glog.V(4).Infof("create snapshot %s", snapName)
		err = protectSnapshot(rbdSnap, rbdSnap.AdminId, req.GetSecrets())

		if err != nil {
			err = deleteSnapshot(rbdSnap, rbdSnap.AdminId, req.GetSecrets())
			if err != nil {
				return nil, fmt.Errorf("snapshot is created but failed to protect and delete snapshot: %v", err)
			}
			return nil, fmt.Errorf("Snapshot is created but failed to protect snapshot")
		}
	}

	rbdSnap.CreatedAt = time.Now().UnixNano()

	if err := cs.MetadataStore.Create(snapshotID, rbdSnap); err != nil {
		glog.Warningf("rbd: failed to store snapInfo with error: %v", err)
		// Unprotect snapshot
		err := unprotectSnapshot(rbdSnap, rbdSnap.AdminId, req.GetSecrets())
		if err != nil {
			return nil, status.Error(codes.Unknown, fmt.Sprintf("This Snapshot should be removed but failed to unprotect snapshot: %s/%s with error: %v", rbdSnap.Pool, rbdSnap.SnapName, err))
		}
		// Deleting snapshot
		glog.V(4).Infof("deleting Snaphot %s", rbdSnap.SnapName)
		if err := deleteSnapshot(rbdSnap, rbdSnap.AdminId, req.GetSecrets()); err != nil {
			return nil, status.Error(codes.Unknown, fmt.Sprintf("This Snapshot should be removed but failed to delete snapshot: %s/%s with error: %v", rbdSnap.Pool, rbdSnap.SnapName, err))
		}
		return nil, err
	}

	rbdSnapshots[snapshotID] = rbdSnap
	return &csi.CreateSnapshotResponse{
		Snapshot: &csi.Snapshot{
			SizeBytes:      rbdSnap.SizeBytes,
			SnapshotId:     snapshotID,
			SourceVolumeId: req.GetSourceVolumeId(),
			CreationTime: &timestamp.Timestamp{
				Seconds: rbdSnap.CreatedAt,
			},
			ReadyToUse: true,
		},
	}, nil
}

func (cs *controllerServer) DeleteSnapshot(ctx context.Context, req *csi.DeleteSnapshotRequest) (*csi.DeleteSnapshotResponse, error) {
	if err := cs.Driver.ValidateControllerServiceRequest(csi.ControllerServiceCapability_RPC_CREATE_DELETE_SNAPSHOT); err != nil {
		glog.Warningf("invalid delete snapshot req: %v", req)
		return nil, err
	}

	snapshotID := req.GetSnapshotId()
	if len(snapshotID) == 0 {
		return nil, status.Error(codes.InvalidArgument, "Snapshot ID cannot be empty")
	}
	snapshotIDMutex.LockKey(snapshotID)
	defer snapshotIDMutex.UnlockKey(snapshotID)

	rbdSnap := &rbdSnapshot{}
	if err := cs.MetadataStore.Get(snapshotID, rbdSnap); err != nil {
		return nil, err
	}

	// Unprotect snapshot
	err := unprotectSnapshot(rbdSnap, rbdSnap.AdminId, req.GetSecrets())
	if err != nil {
		return nil, status.Error(codes.FailedPrecondition, fmt.Sprintf("failed to unprotect snapshot: %s/%s with error: %v", rbdSnap.Pool, rbdSnap.SnapName, err))
	}

	// Deleting snapshot
	glog.V(4).Infof("deleting Snaphot %s", rbdSnap.SnapName)
	if err := deleteSnapshot(rbdSnap, rbdSnap.AdminId, req.GetSecrets()); err != nil {
		return nil, status.Error(codes.FailedPrecondition, fmt.Sprintf("failed to delete snapshot: %s/%s with error: %v", rbdSnap.Pool, rbdSnap.SnapName, err))
	}

	if err := cs.MetadataStore.Delete(snapshotID); err != nil {
		return nil, err
	}

	delete(rbdSnapshots, snapshotID)

	return &csi.DeleteSnapshotResponse{}, nil
}

func (cs *controllerServer) ListSnapshots(ctx context.Context, req *csi.ListSnapshotsRequest) (*csi.ListSnapshotsResponse, error) {
	if err := cs.Driver.ValidateControllerServiceRequest(csi.ControllerServiceCapability_RPC_LIST_SNAPSHOTS); err != nil {
		glog.Warningf("invalid list snapshot req: %v", req)
		return nil, err
	}

	sourceVolumeId := req.GetSourceVolumeId()

	// TODO (sngchlko) list with token
	// TODO (#94) protect concurrent access to global data structures

	// list only a specific snapshot which has snapshot ID
	if snapshotID := req.GetSnapshotId(); len(snapshotID) != 0 {
		if rbdSnap, ok := rbdSnapshots[snapshotID]; ok {
			// if source volume ID also set, check source volume id on the cache.
			if len(sourceVolumeId) != 0 && rbdSnap.SourceVolumeID != sourceVolumeId {
				return nil, status.Error(codes.Unknown, fmt.Sprintf("Requested Source Volume ID %s is different from %s", sourceVolumeId, rbdSnap.SourceVolumeID))
			}
			return &csi.ListSnapshotsResponse{
				Entries: []*csi.ListSnapshotsResponse_Entry{
					{
						Snapshot: &csi.Snapshot{
							SizeBytes:      rbdSnap.SizeBytes,
							SnapshotId:     rbdSnap.SnapID,
							SourceVolumeId: rbdSnap.SourceVolumeID,
							CreationTime: &timestamp.Timestamp{
								Seconds: rbdSnap.CreatedAt,
							},
							ReadyToUse: true,
						},
					},
				},
			}, nil
		} else {
			return nil, status.Error(codes.NotFound, fmt.Sprintf("Snapshot ID %s cannot found", snapshotID))
		}
	}

	entries := []*csi.ListSnapshotsResponse_Entry{}
	for _, rbdSnap := range rbdSnapshots {
		// if source volume ID also set, check source volume id on the cache.
		if len(sourceVolumeId) != 0 && rbdSnap.SourceVolumeID != sourceVolumeId {
			continue
		}
		entries = append(entries, &csi.ListSnapshotsResponse_Entry{
			Snapshot: &csi.Snapshot{
				SizeBytes:      rbdSnap.SizeBytes,
				SnapshotId:     rbdSnap.SnapID,
				SourceVolumeId: rbdSnap.SourceVolumeID,
				CreationTime: &timestamp.Timestamp{
					Seconds: rbdSnap.CreatedAt,
				},
				ReadyToUse: true,
			},
		})
	}

	return &csi.ListSnapshotsResponse{
		Entries: entries,
	}, nil
}<|MERGE_RESOLUTION|>--- conflicted
+++ resolved
@@ -23,12 +23,8 @@
 	"syscall"
 	"time"
 
-<<<<<<< HEAD
 	"github.com/container-storage-interface/spec/lib/go/csi"
-=======
 	"github.com/ceph/ceph-csi/pkg/util"
-	"github.com/container-storage-interface/spec/lib/go/csi/v0"
->>>>>>> b23ee70d
 	"github.com/golang/glog"
 	"github.com/golang/protobuf/ptypes/timestamp"
 	"github.com/kubernetes-csi/drivers/pkg/csi-common"
@@ -200,10 +196,6 @@
 	volumeID := req.GetVolumeId()
 	volumeIDMutex.LockKey(volumeID)
 	defer volumeIDMutex.UnlockKey(volumeID)
-<<<<<<< HEAD
-=======
-
->>>>>>> b23ee70d
 	rbdVol := &rbdVolume{}
 	if err := cs.MetadataStore.Get(volumeID, rbdVol); err != nil {
 		if os.IsNotExist(errors.Cause(err)) {
@@ -220,13 +212,8 @@
 		glog.V(3).Infof("failed to delete rbd image: %s/%s with error: %v", rbdVol.Pool, volName, err)
 		return nil, err
 	}
-<<<<<<< HEAD
-	// Removing persistent storage file for the unmapped volume
-	if err := deleteVolInfo(volumeID, path.Join(PluginFolder, "controller")); err != nil {
-=======
 
 	if err := cs.MetadataStore.Delete(volumeID); err != nil {
->>>>>>> b23ee70d
 		return nil, err
 	}
 
